--- conflicted
+++ resolved
@@ -42,10 +42,6 @@
 i2n = InputToNode(**initially_fixed_params)
 elm = ELMClassifier(input_to_node=i2n, regressor=Ridge())
 
-<<<<<<< HEAD
-from pyrcn.model_selection import SequentialSearchCV
-=======
->>>>>>> 71c9e147
 # The searches are defined similarly to the steps of a sklearn.pipeline.Pipeline:
 searches = [('step1', RandomizedSearchCV, step1_params, kwargs1),
             ('step2', GridSearchCV, step2_params, kwargs2)]  # Note that we pass functors, not instances (no '()')!
