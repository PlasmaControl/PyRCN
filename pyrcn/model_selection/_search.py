"""
SearchCV pipeline for incremental hyper-parameter search
"""

# Authors: Simon Stone <simon.stone@tu-dresden.de>, Peter Steiner <peter.steiner@tu-dresden.de>
# License: BSD 3 clause


from sklearn.model_selection._search import BaseSearchCV
import numpy as np


class SequentialSearchCV(BaseSearchCV):
    """
    A series of searches on hyper-parameters.
    """
    def __init__(self, estimator, searches, scoring=None, n_jobs=None, refit=True, cv=None, verbose=0,
                 pre_dispatch='2*n_jobs', error_score=np.nan, return_train_score=True):
        super().__init__(estimator, scoring=scoring, n_jobs=n_jobs, refit=refit, cv=cv, verbose=verbose,
                         pre_dispatch=pre_dispatch, error_score=error_score, return_train_score=return_train_score)

        self.searches = searches
        self.best_estimator_ = None
        self.results_ = {}
        self.best_estimators_ = {}
        self.best_scores_ = {}
        self.best_parameters_ = {}
        self.best_indices_ = {}
        self.scorers_ = {}
        self.numbers_of_splits_ = {}
        self.refit_times_ = {}
        self.multimetrics_ = {}

    def _run_search(self, evaluate_candidates):
        """ Run all the searches """
        evaluate_candidates(self.searches)

    def fit(self, X, y=None, *, groups=None, **fit_params):
        """
        Run fit with all sets of parameters.

        Parameters
        ----------
        X : array-like of shape (n_samples, n_features)
            Training vector, where n_samples is the number of samples and
            n_features is the number of features.
        y : array-like of shape (n_samples, n_output) \
            or (n_samples,), default=None
            Target relative to X for classification or regression;
            None for unsupervised learning.
        groups : array-like of shape (n_samples,), default=None
            Group labels for the samples used while splitting the dataset into
            train/test set. Only used in conjunction with a "Group" :term:`cv`
            instance (e.g., :class:`~sklearn.model_selection.GroupKFold`).
        **fit_params : dict of str -> object
            Parameters passed to the ``fit`` method of the estimator
        """
<<<<<<< HEAD
        def evaluate_candidates(searches):
            self.cv_results_ = {}
            self.best_estimator_ = {}
            self.best_score_ = {}
            self.best_params_ = {}
            self.best_index_ = {}
            self.scorer_ = {}
            self.n_splits_ = {}
            self.refit_time_ = {}
            self.multimetric_ = {}
            for name, search, params, *kwargs in searches:
                if len(kwargs) == 1:
                    result = search(self.estimator, params, refit=True, **kwargs[0]).fit(X, y)
                else:
                    result = search(self.estimator, params, refit=True).fit(X, y)
                # Save the attributes of the intermediate search results
                # TODO: Is it possible to make a call to, e.g., self.cv_results_ return the final cv_results_?
                # If not, do we maybe need something like self.intermediate_cv_results_ to avoid confusion?
                self.cv_results_[name] = result.cv_results_
                self.best_estimator_[name] = result.best_estimator_
                self.best_score_[name] = result.best_score_
                self.best_params_[name] = result.best_params_
                self.best_index_[name] = result.best_index_
                self.scorer_[name] = result.scorer_
                self.n_splits_[name] = result.n_splits_
                self.refit_time_[name] = result.refit_time_
                self.multimetric_[name] = result.multimetric_
=======
        for step, (name, search, params, *kwargs) in enumerate(self.searches):
            if len(kwargs) == 1:
                result = search(self.estimator, params, refit=True, **kwargs[0]).fit(X, y, groups, **fit_params)
            else:
                result = search(self.estimator, params, refit=True).fit(X, y)
            # TODO
            """
            Add all attributes of the search result object as a dictionary to a results dictionary:
            self.results_ = { 'step1': results_dict_from_step1, 'step2': results_dict_from_step2, ...}       
            """
            self.results_['step'+str(step)] = result.cv_results_
            self.best_estimators_['step'+str(step)] = result.best_estimator_
            self.best_scores_['step'+str(step)] = result.best_score_
            self.best_parameters_['step'+str(step)] = result.best_params_
            self.best_indices_['step'+str(step)] = result.best_index_
            self.scorers_['step'+str(step)] = result.scorer_
            self.numbers_of_splits_['step'+str(step)] = result.n_splits_
            self.refit_times_['step'+str(step)] = result.refit_time_
            self.multimetrics_['step'+str(step)] = result.multimetric_

            self.estimator = result.best_estimator_
        if self.refit:
            self.best_estimator_ = self.estimator
>>>>>>> 71c9e147

                self.estimator = result.best_estimator_
        self._run_search(evaluate_candidates)
        return self
<|MERGE_RESOLUTION|>--- conflicted
+++ resolved
@@ -18,18 +18,8 @@
                  pre_dispatch='2*n_jobs', error_score=np.nan, return_train_score=True):
         super().__init__(estimator, scoring=scoring, n_jobs=n_jobs, refit=refit, cv=cv, verbose=verbose,
                          pre_dispatch=pre_dispatch, error_score=error_score, return_train_score=return_train_score)
-
         self.searches = searches
         self.best_estimator_ = None
-        self.results_ = {}
-        self.best_estimators_ = {}
-        self.best_scores_ = {}
-        self.best_parameters_ = {}
-        self.best_indices_ = {}
-        self.scorers_ = {}
-        self.numbers_of_splits_ = {}
-        self.refit_times_ = {}
-        self.multimetrics_ = {}
 
     def _run_search(self, evaluate_candidates):
         """ Run all the searches """
@@ -37,25 +27,12 @@
 
     def fit(self, X, y=None, *, groups=None, **fit_params):
         """
-        Run fit with all sets of parameters.
-
-        Parameters
-        ----------
-        X : array-like of shape (n_samples, n_features)
-            Training vector, where n_samples is the number of samples and
-            n_features is the number of features.
-        y : array-like of shape (n_samples, n_output) \
-            or (n_samples,), default=None
-            Target relative to X for classification or regression;
-            None for unsupervised learning.
-        groups : array-like of shape (n_samples,), default=None
-            Group labels for the samples used while splitting the dataset into
-            train/test set. Only used in conjunction with a "Group" :term:`cv`
-            instance (e.g., :class:`~sklearn.model_selection.GroupKFold`).
-        **fit_params : dict of str -> object
-            Parameters passed to the ``fit`` method of the estimator
+        TODO
+        :param groups:
+        :param X:
+        :param y:
+        :return:
         """
-<<<<<<< HEAD
         def evaluate_candidates(searches):
             self.cv_results_ = {}
             self.best_estimator_ = {}
@@ -83,32 +60,7 @@
                 self.n_splits_[name] = result.n_splits_
                 self.refit_time_[name] = result.refit_time_
                 self.multimetric_[name] = result.multimetric_
-=======
-        for step, (name, search, params, *kwargs) in enumerate(self.searches):
-            if len(kwargs) == 1:
-                result = search(self.estimator, params, refit=True, **kwargs[0]).fit(X, y, groups, **fit_params)
-            else:
-                result = search(self.estimator, params, refit=True).fit(X, y)
-            # TODO
-            """
-            Add all attributes of the search result object as a dictionary to a results dictionary:
-            self.results_ = { 'step1': results_dict_from_step1, 'step2': results_dict_from_step2, ...}       
-            """
-            self.results_['step'+str(step)] = result.cv_results_
-            self.best_estimators_['step'+str(step)] = result.best_estimator_
-            self.best_scores_['step'+str(step)] = result.best_score_
-            self.best_parameters_['step'+str(step)] = result.best_params_
-            self.best_indices_['step'+str(step)] = result.best_index_
-            self.scorers_['step'+str(step)] = result.scorer_
-            self.numbers_of_splits_['step'+str(step)] = result.n_splits_
-            self.refit_times_['step'+str(step)] = result.refit_time_
-            self.multimetrics_['step'+str(step)] = result.multimetric_
-
-            self.estimator = result.best_estimator_
-        if self.refit:
-            self.best_estimator_ = self.estimator
->>>>>>> 71c9e147
 
                 self.estimator = result.best_estimator_
         self._run_search(evaluate_candidates)
-        return self
+        return self