--- conflicted
+++ resolved
@@ -9,16 +9,10 @@
 # Peter Steiner <peter.steiner@tu-dresden.de>. ELMs and ESNs are copyright of their respective owners.
 # License: BSD 3-Clause (C) TU Dresden 2020
 
-<<<<<<< HEAD
-from pyrcn import extreme_learning_machine, base, util
-
-__all__ = ['extreme_learning_machine',
-=======
 from pyrcn import extreme_learning_machine, echo_state_network, base, util
 
 __all__ = ['extreme_learning_machine',
            'echo_state_network',
->>>>>>> d72fd609
            'base',
            'util'
            ]